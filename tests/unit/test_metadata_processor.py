--- conflicted
+++ resolved
@@ -204,17 +204,13 @@
         title="完整标题", description="完整描述", language="zh-CN"
     )
 
-<<<<<<< HEAD
     # Get the metadata format for this file
-    metadata_format = processor._get_metadata_format(test_path)
+    metadata_format = processor._get_metadata_format(test_nfo_file)
     assert metadata_format is not None
 
     result = processor._apply_fallback_to_translation(
-        test_path, translation, metadata_format
-    )
-=======
-    result = processor._apply_fallback_to_translation(test_nfo_file, translation)
->>>>>>> b9408477
+        test_nfo_file, translation, metadata_format
+    )
 
     # Should return the same translation since both fields are present
     assert result.title == "完整标题"
@@ -228,17 +224,13 @@
     """Test fallback logic when translation has empty title."""
     translation = TranslatedContent(title="", description="翻译描述", language="zh-CN")
 
-<<<<<<< HEAD
     # Get the metadata format for this file
-    metadata_format = processor._get_metadata_format(test_path)
+    metadata_format = processor._get_metadata_format(test_nfo_file)
     assert metadata_format is not None
 
     result = processor._apply_fallback_to_translation(
-        test_path, translation, metadata_format
-    )
-=======
-    result = processor._apply_fallback_to_translation(test_nfo_file, translation)
->>>>>>> b9408477
+        test_nfo_file, translation, metadata_format
+    )
 
     # Should use original title but keep translated description
     assert result.title == "Breaking Bad"  # Original title from test data
@@ -252,17 +244,13 @@
     """Test fallback logic when translation has empty description."""
     translation = TranslatedContent(title="绝命毒师", description="", language="zh-CN")
 
-<<<<<<< HEAD
     # Get the metadata format for this file
-    metadata_format = processor._get_metadata_format(test_path)
+    metadata_format = processor._get_metadata_format(test_nfo_file)
     assert metadata_format is not None
 
     result = processor._apply_fallback_to_translation(
-        test_path, translation, metadata_format
-    )
-=======
-    result = processor._apply_fallback_to_translation(test_nfo_file, translation)
->>>>>>> b9408477
+        test_nfo_file, translation, metadata_format
+    )
 
     # Should use translated title but fallback to original description
     assert result.title == "绝命毒师"  # Translated title
@@ -278,17 +266,13 @@
     """Test fallback logic when translation has both empty title and description."""
     translation = TranslatedContent(title="", description="", language="zh-CN")
 
-<<<<<<< HEAD
     # Get the metadata format for this file
-    metadata_format = processor._get_metadata_format(test_path)
+    metadata_format = processor._get_metadata_format(test_nfo_file)
     assert metadata_format is not None
 
     result = processor._apply_fallback_to_translation(
-        test_path, translation, metadata_format
-    )
-=======
-    result = processor._apply_fallback_to_translation(test_nfo_file, translation)
->>>>>>> b9408477
+        test_nfo_file, translation, metadata_format
+    )
 
     # Should use both original title and description
     assert result.title == "Breaking Bad"  # Original title from test data
