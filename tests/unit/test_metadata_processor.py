--- conflicted
+++ resolved
@@ -682,7 +682,77 @@
     )
 
 
-<<<<<<< HEAD
+def test_backup_not_overwritten_on_subsequent_processing(
+    test_data_dir: Path,
+) -> None:
+    """Test that backup files are not overwritten on subsequent processing."""
+    # Create processor with backup enabled
+    settings = Settings(
+        tmdb_api_key="test_key",
+        rewrite_root_dir=test_data_dir,
+        preferred_languages="zh-CN",
+        original_files_backup_dir=test_data_dir / "backups",
+        cache_dir=test_data_dir / "cache",
+    )
+    mock_translator = Mock(spec=Translator)
+    processor = MetadataProcessor(settings, mock_translator)
+
+    # Create .nfo with original English content
+    nfo_path = test_data_dir / "tvshow.nfo"
+    create_custom_nfo(nfo_path, "Original English Title", "Original English plot")
+
+    # Mock translator returns Chinese translation
+    mock_translator.get_translations.return_value = {
+        "zh-CN": TranslatedContent(
+            title="中文标题", description="中文剧情描述", language="zh-CN"
+        )
+    }
+
+    # First processing - should create backup and translate
+    result1 = processor.process_file(nfo_path)
+    assert_process_result(
+        result1,
+        expected_success=True,
+        expected_file_modified=True,
+        expected_language="zh-CN",
+    )
+
+    # Verify backup was created with original content
+    backup_path = test_data_dir / "backups" / "tvshow.nfo"
+    assert backup_path.exists(), "Backup file should exist"
+
+    title, plot = parse_nfo_content(backup_path)
+    assert title == "Original English Title"
+    assert plot == "Original English plot"
+
+    # Manually change the file to simulate external modification
+    # (e.g., different translation)
+    create_custom_nfo(nfo_path, "日本語タイトル", "日本語の説明")
+
+    # Second processing - should NOT overwrite the backup
+    result2 = processor.process_file(nfo_path)
+    assert_process_result(
+        result2,
+        expected_success=True,
+        expected_file_modified=True,
+        expected_language="zh-CN",
+    )
+
+    # Verify backup still contains ORIGINAL content, not the Japanese content
+    title, plot = parse_nfo_content(backup_path)
+    assert title == "Original English Title"
+    assert plot == "Original English plot"
+
+    # Verify that backup was NOT overwritten with Japanese content
+    backup_content = backup_path.read_text()
+    assert (
+        "日本語タイトル" not in backup_content
+    ), "Backup should not contain Japanese content"
+    assert (
+        "日本語の説明" not in backup_content
+    ), "Backup should not contain Japanese content"
+
+
 def test_original_language_fallback_selects_original_title(
     test_data_dir: Path,
 ) -> None:
@@ -693,24 +763,11 @@
         tmdb_api_key="test_key",
         rewrite_root_dir=test_data_dir,
         preferred_languages="zh-CN,ja-JP",  # zh-CN is preferred
-=======
-def test_backup_not_overwritten_on_subsequent_processing(
-    test_data_dir: Path,
-) -> None:
-    """Test that backup files are not overwritten on subsequent processing."""
-    # Create processor with backup enabled
-    settings = Settings(
-        tmdb_api_key="test_key",
-        rewrite_root_dir=test_data_dir,
-        preferred_languages="zh-CN",
-        original_files_backup_dir=test_data_dir / "backups",
->>>>>>> d336da81
         cache_dir=test_data_dir / "cache",
     )
     mock_translator = Mock(spec=Translator)
     processor = MetadataProcessor(settings, mock_translator)
 
-<<<<<<< HEAD
     # Create .nfo file with English content
     nfo_path = test_data_dir / "tvshow.nfo"
     create_custom_nfo(nfo_path, "Ming Dynasty in 1566", "English description", 68034)
@@ -807,60 +864,4 @@
     assert (
         title_elem is not None and title_elem.text == "Breaking Bad"
     )  # Original from .nfo
-    assert plot_elem is not None and plot_elem.text == "中文描述"  # Chinese description
-=======
-    # Create .nfo with original English content
-    nfo_path = test_data_dir / "tvshow.nfo"
-    create_custom_nfo(nfo_path, "Original English Title", "Original English plot")
-
-    # Mock translator returns Chinese translation
-    mock_translator.get_translations.return_value = {
-        "zh-CN": TranslatedContent(
-            title="中文标题", description="中文剧情描述", language="zh-CN"
-        )
-    }
-
-    # First processing - should create backup and translate
-    result1 = processor.process_file(nfo_path)
-    assert_process_result(
-        result1,
-        expected_success=True,
-        expected_file_modified=True,
-        expected_language="zh-CN",
-    )
-
-    # Verify backup was created with original content
-    backup_path = test_data_dir / "backups" / "tvshow.nfo"
-    assert backup_path.exists(), "Backup file should exist"
-
-    title, plot = parse_nfo_content(backup_path)
-    assert title == "Original English Title"
-    assert plot == "Original English plot"
-
-    # Manually change the file to simulate external modification
-    # (e.g., different translation)
-    create_custom_nfo(nfo_path, "日本語タイトル", "日本語の説明")
-
-    # Second processing - should NOT overwrite the backup
-    result2 = processor.process_file(nfo_path)
-    assert_process_result(
-        result2,
-        expected_success=True,
-        expected_file_modified=True,
-        expected_language="zh-CN",
-    )
-
-    # Verify backup still contains ORIGINAL content, not the Japanese content
-    title, plot = parse_nfo_content(backup_path)
-    assert title == "Original English Title"
-    assert plot == "Original English plot"
-
-    # Verify that backup was NOT overwritten with Japanese content
-    backup_content = backup_path.read_text()
-    assert (
-        "日本語タイトル" not in backup_content
-    ), "Backup should not contain Japanese content"
-    assert (
-        "日本語の説明" not in backup_content
-    ), "Backup should not contain Japanese content"
->>>>>>> d336da81
+    assert plot_elem is not None and plot_elem.text == "中文描述"  # Chinese description