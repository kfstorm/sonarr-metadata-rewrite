"""Complete metadata file processing unit."""

import logging
import shutil
import xml.etree.ElementTree as ET
from pathlib import Path
from typing import TYPE_CHECKING

if TYPE_CHECKING:
    from xml.etree.ElementTree import ElementTree  # noqa: F401

from sonarr_metadata_rewrite.config import Settings
from sonarr_metadata_rewrite.models import (
    MetadataInfo,
    ProcessResult,
    TmdbIds,
    TranslatedContent,
)
from sonarr_metadata_rewrite.retry_utils import retry
from sonarr_metadata_rewrite.translator import Translator

logger = logging.getLogger(__name__)


class MetadataProcessor:
    """Complete processing unit for .nfo metadata files."""

    def __init__(self, settings: Settings, translator: Translator):
        self.settings = settings
        self.translator = translator

    def _parse_nfo_with_retry(self, nfo_path: Path) -> "ElementTree[ET.Element]":
        """Parse NFO file with retry logic for incomplete/corrupt files.

        Args:
            nfo_path: Path to .nfo file to parse

        Returns:
            Parsed XML tree

        Raises:
            ET.ParseError: If file remains corrupt after retries
            OSError: If file cannot be accessed after retries
        """

        @retry(
            timeout=10.0,
            interval=0.5,
            log_interval=3.0,
            exceptions=(ET.ParseError, OSError),
        )
        def parse_file() -> "ElementTree[ET.Element]":
            return ET.parse(nfo_path)

        return parse_file()

    def process_file(self, nfo_path: Path) -> ProcessResult:
        """Process a single .nfo file with complete translation workflow.

        Args:
            nfo_path: Path to .nfo file to process

        Returns:
            ProcessResult with success status and details
        """
        tmdb_ids = None
        metadata_info = None
        try:
            # Extract all metadata in single parse (including content for comparison)
            metadata_info = self._extract_metadata_info(nfo_path)

            # Build TMDB IDs from parsed metadata using hierarchical resolution
            tmdb_ids = self._build_tmdb_ids_from_metadata(metadata_info, nfo_path)
            if not tmdb_ids:
                return ProcessResult(
                    success=False,
                    file_path=nfo_path,
                    message="No TMDB ID found in .nfo file",
                    file_modified=False,
                    selected_language=None,
                )

            # Get translations from TMDB API
            all_translations = self.translator.get_translations(tmdb_ids)

            # Apply language preferences to find best translation
            selected_translation = self._select_preferred_translation(all_translations)
            if selected_translation:
                # Check if content matches selected translation (use cached)
                current_title, current_description = (
                    metadata_info.title,
                    metadata_info.description,
                )

                if (
                    current_title == selected_translation.title
                    and current_description == selected_translation.description
                ):
                    return ProcessResult(
                        success=True,
                        file_path=nfo_path,
                        message=(
                            f"Content already matches preferred translation "
                            f"({selected_translation.language})"
                        ),
                        tmdb_ids=tmdb_ids,
                        translations_found=True,
                        file_modified=False,
                        selected_language=selected_translation.language,
                    )

            if not selected_translation:
                # No preferred translation found - try to revert to original backup
                original_content = self._get_original_content_from_backup(nfo_path)
                if original_content:
                    original_title, original_description = original_content
                    current_title, current_description = (
                        metadata_info.title,
                        metadata_info.description,
                    )

                    # Only revert if current content is different from original
                    if (
                        current_title != original_title
                        or current_description != original_description
                    ):
                        selected_translation = TranslatedContent(
                            title=original_title,
                            description=original_description,
                            language="original",
                        )
                        # Continue to write original content back
                    else:
                        # Already showing original content
                        preferred_langs = ", ".join(self.settings.preferred_languages)
                        available_langs = (
                            ", ".join(sorted(all_translations.keys()))
                            if all_translations
                            else "none"
                        )
                        return ProcessResult(
                            success=False,
                            file_path=nfo_path,
                            message=(
                                f"File unchanged - content already matches original "
                                f"and "
                                f"no translation available in preferred languages "
                                f"[{preferred_langs}]. "
                                f"Available: [{available_langs}]"
                            ),
                            tmdb_ids=tmdb_ids,
                            translations_found=bool(all_translations),
                            file_modified=False,
                            selected_language=None,
                        )
                else:
                    # No backup available - return existing failure result
                    preferred_langs = ", ".join(self.settings.preferred_languages)
                    available_langs = (
                        ", ".join(sorted(all_translations.keys()))
                        if all_translations
                        else "none"
                    )
                    return ProcessResult(
                        success=False,
                        file_path=nfo_path,
                        message=(
                            f"File unchanged - no translation available in preferred "
                            f"languages [{preferred_langs}]. "
                            f"Available: [{available_langs}]"
                        ),
                        tmdb_ids=tmdb_ids,
                        translations_found=bool(all_translations),
                        file_modified=False,
                        selected_language=None,
                    )

            # Apply fallback logic for empty translation fields
            selected_translation = self._apply_fallback_to_translation(
                metadata_info, selected_translation
            )

            # Create backup if enabled
            backup_created = self._backup_original(nfo_path)

            # Write translated metadata using cached XML tree
            self._write_translated_metadata_with_tree(
                metadata_info.xml_tree, nfo_path, selected_translation
            )

            return ProcessResult(
                success=True,
                file_path=nfo_path,
                message=f"Successfully translated to {selected_translation.language}",
                tmdb_ids=tmdb_ids,
                translations_found=True,
                backup_created=backup_created,
                file_modified=True,
                selected_language=selected_translation.language,
            )

        except Exception as e:
            return ProcessResult(
                success=False,
                file_path=nfo_path,
                message=f"Processing error: {e}",
                tmdb_ids=tmdb_ids,
                file_modified=False,
                selected_language=None,
            )

<<<<<<< HEAD
    def _extract_metadata_info(self, nfo_path: Path) -> MetadataInfo:
        """Extract all metadata information from NFO file in single parse.
=======
    def _extract_tmdb_ids(self, nfo_path: Path) -> TmdbIds | None:
        """Extract TMDB IDs from .nfo XML file with retry logic for incomplete files.
>>>>>>> bfa89e9c

        Args:
            nfo_path: Path to .nfo file

        Returns:
            MetadataInfo object with all extracted data
        """
        tree = self._parse_nfo_with_retry(nfo_path)
        root = tree.getroot()

        # Determine file type from root tag
        file_type = root.tag if root.tag in ("tvshow", "episodedetails") else "unknown"

        info = MetadataInfo(file_type=file_type, xml_tree=tree)  # type: ignore[arg-type]

        # Extract all uniqueid elements
        for uniqueid in root.findall(".//uniqueid"):
            id_type = uniqueid.get("type", "").lower()
            id_value = uniqueid.text

            if not id_value or not id_value.strip():
                continue

            if id_type == "tmdb":
                info.tmdb_id = int(id_value.strip())
            elif id_type == "tvdb":
                info.tvdb_id = int(id_value.strip())
            elif id_type == "imdb":
                info.imdb_id = id_value.strip()

        # Extract title
        title_element = root.find("title")
        if title_element is not None and title_element.text:
            info.title = title_element.text.strip()

        # Extract plot/description
        plot_element = root.find("plot")
        if plot_element is not None and plot_element.text:
            info.description = plot_element.text.strip()

        # For episode files, extract season/episode numbers
        if file_type == "episodedetails":
            season_element = root.find("season")
            episode_element = root.find("episode")

            if season_element is not None and season_element.text:
                info.season = int(season_element.text.strip())
            if episode_element is not None and episode_element.text:
                info.episode = int(episode_element.text.strip())

        return info

    def _resolve_tmdb_id_with_metadata(
        self, metadata_info: MetadataInfo, nfo_path: Path
    ) -> int | None:
        """Resolve TMDB ID using hierarchical strategy with pre-parsed metadata.

        Args:
            metadata_info: Already-parsed metadata information
            nfo_path: Path to .nfo file (for hierarchical resolution if needed)

        Returns:
            TMDB series ID if found, None otherwise
        """
        # Tier 1: Direct TMDB ID (already checked in metadata_info)
        if metadata_info.tmdb_id:
            return metadata_info.tmdb_id

        # Tier 2: For episode files, try parent recursively
        parent_info = None
        if metadata_info.file_type == "episodedetails":
            parent_info = self._find_parent_metadata_info(nfo_path)
            if parent_info and parent_info.tmdb_id:
                return parent_info.tmdb_id

        # Tier 3: External APIs
        return self._resolve_via_external_apis(metadata_info, parent_info)

    def _find_parent_metadata_info(self, episode_nfo_path: Path) -> MetadataInfo | None:
        """Find and parse parent tvshow.nfo file for episode.

        Args:
            episode_nfo_path: Path to episode .nfo file

        Returns:
            MetadataInfo of parent tvshow.nfo if found, None otherwise
        """
        current_dir = episode_nfo_path.parent

        # Check up to 3 levels up to find tvshow.nfo
        for _ in range(3):
            tvshow_path = current_dir / "tvshow.nfo"
            if tvshow_path.exists() and tvshow_path.is_file():
                try:
<<<<<<< HEAD
                    # Parse and extract metadata info
                    metadata_info = self._extract_metadata_info(tvshow_path)
                    if metadata_info.file_type == "tvshow":
                        return metadata_info
=======
                    tree = self._parse_nfo_with_retry(tvshow_path)
                    root = tree.getroot()

                    # Only process if it's actually a tvshow file
                    if root.tag == "tvshow":
                        uniqueid_elements = root.findall('.//uniqueid[@type="tmdb"]')
                        if uniqueid_elements:
                            tmdb_id_text = uniqueid_elements[0].text
                            if tmdb_id_text and tmdb_id_text.strip():
                                return int(tmdb_id_text.strip())
>>>>>>> bfa89e9c
                except (ET.ParseError, ValueError, AttributeError):
                    # Failed to parse, continue searching
                    pass

            # Move up one directory level
            parent_dir = current_dir.parent
            if parent_dir == current_dir:  # Reached filesystem root
                break
            current_dir = parent_dir

        return None

    def _resolve_via_external_apis(
        self,
        current_info: MetadataInfo,
        parent_info: MetadataInfo | None,
    ) -> int | None:
        """Try to resolve TMDB ID using external APIs.

        Args:
            current_info: Metadata from current NFO file
            parent_info: Metadata from parent NFO file (if applicable)

        Returns:
            TMDB series ID if found, None otherwise
        """
        # Try current file's external IDs first
        tmdb_id = self._try_external_id_lookup(current_info)
        if tmdb_id:
            return tmdb_id

        # For episode files, also try parent's external IDs
        if parent_info:
            tmdb_id = self._try_external_id_lookup(parent_info)
            if tmdb_id:
                # Don't write to current file since the ID belongs to parent
                return tmdb_id

        return None

    def _try_external_id_lookup(self, info: MetadataInfo) -> int | None:
        """Try to find TMDB ID using external IDs from metadata info.

        Args:
            info: MetadataInfo containing external IDs

        Returns:
            TMDB series ID if found, None otherwise
        """
        # Try TVDB ID first
        if info.tvdb_id:
            tmdb_id = self.translator.find_tmdb_id_by_external_id(
                str(info.tvdb_id), "tvdb_id"
            )
            if tmdb_id:
                return tmdb_id

        # Try IMDB ID
        if info.imdb_id:
            tmdb_id = self.translator.find_tmdb_id_by_external_id(
                info.imdb_id, "imdb_id"
            )
            if tmdb_id:
                return tmdb_id

        return None

    def _build_tmdb_ids_from_metadata(
        self, metadata_info: MetadataInfo, nfo_path: Path
    ) -> TmdbIds | None:
        """Build TmdbIds object from parsed metadata using hierarchical resolution.

        Args:
            metadata_info: Already-parsed metadata information
            nfo_path: Path to the NFO file (for hierarchical resolution if needed)

        Returns:
            TmdbIds object if found, None otherwise
        """
        # Use hierarchical resolution (returns immediately if tmdb_id exists)
        tmdb_series_id = self._resolve_tmdb_id_with_metadata(metadata_info, nfo_path)
        if tmdb_series_id is None:
            return None

        # Build TmdbIds based on file type
        if metadata_info.file_type == "tvshow":
            return TmdbIds(series_id=tmdb_series_id)
        elif metadata_info.file_type == "episodedetails":
            if metadata_info.season is None or metadata_info.episode is None:
                # Missing season/episode information
                return None
            return TmdbIds(
                series_id=tmdb_series_id,
                season=metadata_info.season,
                episode=metadata_info.episode,
            )

        # Unknown file type
        return None

    def _extract_original_content(self, nfo_path: Path) -> tuple[str, str]:
        """Extract original title and description from .nfo file.

        Args:
            nfo_path: Path to .nfo file

        Returns:
            Tuple of (original_title, original_description)
        """
        tree = self._parse_nfo_with_retry(nfo_path)
        root = tree.getroot()

        # Extract title
        original_title = ""
        title_element = root.find("title")
        if title_element is not None and title_element.text:
            original_title = title_element.text.strip()

        # Extract plot/description
        original_description = ""
        plot_element = root.find("plot")
        if plot_element is not None and plot_element.text:
            original_description = plot_element.text.strip()

        return original_title, original_description

    def _apply_fallback_to_translation(
        self, metadata_info: MetadataInfo, translation: TranslatedContent
    ) -> TranslatedContent:
        """Apply fallback logic to translation with empty fields.

        Args:
            metadata_info: Cached metadata information from NFO file
            translation: Selected translation that may have empty fields

        Returns:
            TranslatedContent with empty fields replaced by original content
        """
        # If both title and description are present, no fallback needed
        if translation.title and translation.description:
            return translation

        # If title is empty, try to use original language title if language family
        # matches
        if not translation.title:
            original_title = self._get_original_title_if_language_matches(
                metadata_info, translation.language
            )
            if original_title:
                # Use original title but keep the preferred language for reporting
                final_title = original_title
                final_description = (
                    translation.description
                    if translation.description
                    else metadata_info.description
                )
                return TranslatedContent(
                    title=final_title,
                    description=final_description,
                    language=translation.language,
                )

        # Apply fallback using cached original content
        final_title = translation.title if translation.title else metadata_info.title
        final_description = (
            translation.description
            if translation.description
            else metadata_info.description
        )

        # Return new TranslatedContent with fallback applied
        return TranslatedContent(
            title=final_title,
            description=final_description,
            language=translation.language,
        )

    def _get_original_title_if_language_matches(
        self, metadata_info: MetadataInfo, preferred_language: str
    ) -> str | None:
        """Get original title if original language matches preferred language family.

        Args:
            metadata_info: Cached metadata information containing TMDB IDs
            preferred_language: The preferred language code (e.g., "zh-CN")

        Returns:
            Original title if language families match, None otherwise
        """
        try:
            # Need TMDB ID for API call
            if not metadata_info.tmdb_id:
                return None

            # Build TmdbIds object for API call
            tmdb_ids = TmdbIds(
                series_id=metadata_info.tmdb_id,
                season=metadata_info.season,
                episode=metadata_info.episode,
            )

            # Get original language and title from TMDB Details API
            original_details = self.translator.get_original_details(tmdb_ids)
            if not original_details:
                return None

            original_language, original_title = original_details

            # Check if language families match
            preferred_base = preferred_language.split("-")[0]
            original_base = original_language.split("-")[0]

            if preferred_base == original_base:
                return original_title

        except Exception:
            # If anything fails, return None to use standard fallback
            pass

        return None

    def _backup_original(self, nfo_path: Path) -> bool:
        """Create backup of original .nfo file.

        Args:
            nfo_path: Path to original .nfo file

        Returns:
            True if backup was created successfully, False otherwise
        """
        if not self.settings.original_files_backup_dir:
            return False

        # Create backup directory structure mirroring original
        relative_path = nfo_path.relative_to(self.settings.rewrite_root_dir)
        backup_path = self.settings.original_files_backup_dir / relative_path

        # Check if backup already exists - don't overwrite it
        if backup_path.exists():
            return True  # Backup already exists, so we consider this successful

        # Ensure backup directory exists
        backup_path.parent.mkdir(parents=True, exist_ok=True)

        # Copy original file to backup location
        shutil.copy2(nfo_path, backup_path)
        return True

    def _write_translated_metadata_with_tree(
        self,
        xml_tree: ET.ElementTree | None,
        nfo_path: Path,
        translation: TranslatedContent,
    ) -> None:
        """Write translated metadata using cached XML tree.

        Args:
            xml_tree: Cached XML tree from metadata extraction
            nfo_path: Path to .nfo file to update
            translation: Translated content

        Raises:
            Exception: If write operation fails
        """
<<<<<<< HEAD
        if xml_tree is None:
            raise ValueError("XML tree cannot be None")

        root = xml_tree.getroot()
=======
        tree = self._parse_nfo_with_retry(nfo_path)
        root = tree.getroot()
>>>>>>> bfa89e9c

        # Update title element
        title_element = root.find("title")  # type: ignore[union-attr]
        if title_element is not None:
            title_element.text = translation.title

        # Update plot/description element
        plot_element = root.find("plot")  # type: ignore[union-attr]
        if plot_element is not None:
            plot_element.text = translation.description

        # Write the updated XML back to file atomically
        temp_path = nfo_path.with_suffix(".nfo.tmp")
        try:
            # Configure XML formatting
            ET.indent(xml_tree, space="  ", level=0)
            xml_tree.write(
                temp_path, encoding="utf-8", xml_declaration=True, method="xml"
            )

            # Atomic replacement
            temp_path.replace(nfo_path)

        except Exception:
            # Clean up temporary file if something went wrong
            if temp_path.exists():
                temp_path.unlink()
            raise

    def _select_preferred_translation(
        self, all_translations: dict[str, TranslatedContent]
    ) -> TranslatedContent | None:
        """Select best translation based on language preferences.

        Args:
            all_translations: Dictionary of all available translations

        Returns:
            Selected metadata object or None if no preferred language found
        """
        for preferred_lang in self.settings.preferred_languages:
            if preferred_lang in all_translations:
                return all_translations[preferred_lang]
        return None

    def _get_original_content_from_backup(
        self, nfo_path: Path
    ) -> tuple[str, str] | None:
        """Get original content from backup file if available.

        Args:
            nfo_path: Path to current .nfo file

        Returns:
            Tuple of (original_title, original_description) if backup exists,
            None otherwise
        """
        if not self.settings.original_files_backup_dir:
            return None

        # Calculate backup path using same logic as _backup_original()
        relative_path = nfo_path.relative_to(self.settings.rewrite_root_dir)
        backup_path = self.settings.original_files_backup_dir / relative_path

        if backup_path.exists():
            try:
                return self._extract_original_content(backup_path)
            except Exception as e:
                logger.warning(f"Failed to read backup file {backup_path}: {e}")
                return None
        return None<|MERGE_RESOLUTION|>--- conflicted
+++ resolved
@@ -209,13 +209,8 @@
                 selected_language=None,
             )
 
-<<<<<<< HEAD
     def _extract_metadata_info(self, nfo_path: Path) -> MetadataInfo:
         """Extract all metadata information from NFO file in single parse.
-=======
-    def _extract_tmdb_ids(self, nfo_path: Path) -> TmdbIds | None:
-        """Extract TMDB IDs from .nfo XML file with retry logic for incomplete files.
->>>>>>> bfa89e9c
 
         Args:
             nfo_path: Path to .nfo file
@@ -310,23 +305,10 @@
             tvshow_path = current_dir / "tvshow.nfo"
             if tvshow_path.exists() and tvshow_path.is_file():
                 try:
-<<<<<<< HEAD
                     # Parse and extract metadata info
                     metadata_info = self._extract_metadata_info(tvshow_path)
                     if metadata_info.file_type == "tvshow":
                         return metadata_info
-=======
-                    tree = self._parse_nfo_with_retry(tvshow_path)
-                    root = tree.getroot()
-
-                    # Only process if it's actually a tvshow file
-                    if root.tag == "tvshow":
-                        uniqueid_elements = root.findall('.//uniqueid[@type="tmdb"]')
-                        if uniqueid_elements:
-                            tmdb_id_text = uniqueid_elements[0].text
-                            if tmdb_id_text and tmdb_id_text.strip():
-                                return int(tmdb_id_text.strip())
->>>>>>> bfa89e9c
                 except (ET.ParseError, ValueError, AttributeError):
                     # Failed to parse, continue searching
                     pass
@@ -591,15 +573,10 @@
         Raises:
             Exception: If write operation fails
         """
-<<<<<<< HEAD
         if xml_tree is None:
             raise ValueError("XML tree cannot be None")
 
         root = xml_tree.getroot()
-=======
-        tree = self._parse_nfo_with_retry(nfo_path)
-        root = tree.getroot()
->>>>>>> bfa89e9c
 
         # Update title element
         title_element = root.find("title")  # type: ignore[union-attr]
