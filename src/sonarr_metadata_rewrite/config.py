"""Configuration management using Pydantic Settings."""

from pathlib import Path

from pydantic import Field, ValidationError, field_validator
from pydantic_settings import BaseSettings, SettingsConfigDict


class Settings(BaseSettings):
    """Application settings loaded from environment variables."""

    model_config = SettingsConfigDict(
        env_file=".env",
        env_file_encoding="utf-8",
        extra="ignore",
    )

    # TMDB API
    tmdb_api_key: str = Field(description="TMDB API key for translation requests")

    # Directory monitoring
    rewrite_root_dir: Path = Field(
        description="Root directory to monitor and rewrite .nfo files"
    )
    periodic_scan_interval_seconds: int = Field(
        default=3600, description="How often to scan the directory (seconds)"
    )

    # Translation preferences
    preferred_languages: str = Field(
        description="Preferred languages in priority order (comma-separated)"
    )

    # Universal caching configuration
    cache_duration_hours: int = Field(
        default=720, description="How long to cache API responses (hours)"
    )
    cache_dir: Path = Field(
        default=Path("./cache"),
        description="Universal cache directory for all cached data",
    )

    # Original file backup
    original_files_backup_dir: Path | None = Field(
        default=Path("./backups"),
        description="Directory to backup original files (None disables backup)",
    )

<<<<<<< HEAD
    # Component control
    enable_file_monitor: bool = Field(
        default=True, description="Enable real-time file monitoring"
    )
    enable_file_scanner: bool = Field(
        default=True, description="Enable periodic directory scanning"
    )
=======
    @field_validator("preferred_languages")
    @classmethod
    def parse_preferred_languages(cls, v: str) -> list[str]:
        """Parse preferred languages from comma-separated string."""
        if isinstance(v, str):
            languages = [lang.strip() for lang in v.split(",") if lang.strip()]
            if not languages:
                raise ValueError("preferred_languages cannot be empty")
            return languages
        raise ValueError("preferred_languages must be a comma-separated string")
>>>>>>> e5a9e5ad


def get_settings() -> Settings:
    """Get application settings."""
    try:
        # Pydantic BaseSettings automatically loads from environment variables
        return Settings()
    except ValidationError as e:
        raise ValueError(f"Configuration error: {e}") from e<|MERGE_RESOLUTION|>--- conflicted
+++ resolved
@@ -46,7 +46,6 @@
         description="Directory to backup original files (None disables backup)",
     )
 
-<<<<<<< HEAD
     # Component control
     enable_file_monitor: bool = Field(
         default=True, description="Enable real-time file monitoring"
@@ -54,7 +53,7 @@
     enable_file_scanner: bool = Field(
         default=True, description="Enable periodic directory scanning"
     )
-=======
+
     @field_validator("preferred_languages")
     @classmethod
     def parse_preferred_languages(cls, v: str) -> list[str]:
@@ -65,7 +64,6 @@
                 raise ValueError("preferred_languages cannot be empty")
             return languages
         raise ValueError("preferred_languages must be a comma-separated string")
->>>>>>> e5a9e5ad
 
 
 def get_settings() -> Settings:
