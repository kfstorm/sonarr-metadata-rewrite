--- conflicted
+++ resolved
@@ -123,7 +123,6 @@
 
         return translations
 
-<<<<<<< HEAD
     def find_tmdb_id_by_external_id(self, external_ids: ExternalIds) -> int | None:
         """Find TMDB ID using external identifiers via TMDB find API.
 
@@ -143,7 +142,56 @@
 
             try:
                 endpoint = f"/find/{external_ids.tvdb_id}?external_source=tvdb_id"
-=======
+                api_data = self._fetch_with_retry(endpoint)
+
+                # Extract TMDB series ID from response
+                tv_results = api_data.get("tv_results", [])
+                if tv_results:
+                    tmdb_id = tv_results[0].get("id")
+                    if tmdb_id:
+                        # Cache the result
+                        self.cache.set(
+                            cache_key, tmdb_id, expire=self.cache_expire_seconds
+                        )
+                        return tmdb_id
+
+                # Cache negative result to avoid repeated API calls
+                self.cache.set(cache_key, None, expire=self.cache_expire_seconds)
+            except Exception:
+                # If API call fails, don't cache and return None
+                pass
+
+        # Try IMDB ID if TVDB didn't work
+        if external_ids.imdb_id:
+            cache_key = f"find:imdb:{external_ids.imdb_id}"
+
+            # Check cache first
+            if cache_key in self.cache:
+                return self.cache[cache_key]
+
+            try:
+                endpoint = f"/find/{external_ids.imdb_id}?external_source=imdb_id"
+                api_data = self._fetch_with_retry(endpoint)
+
+                # Extract TMDB series ID from response
+                tv_results = api_data.get("tv_results", [])
+                if tv_results:
+                    tmdb_id = tv_results[0].get("id")
+                    if tmdb_id:
+                        # Cache the result
+                        self.cache.set(
+                            cache_key, tmdb_id, expire=self.cache_expire_seconds
+                        )
+                        return tmdb_id
+
+                # Cache negative result to avoid repeated API calls
+                self.cache.set(cache_key, None, expire=self.cache_expire_seconds)
+            except Exception:
+                # If API call fails, don't cache and return None
+                pass
+
+        return None
+
     def get_original_details(self, tmdb_ids: TmdbIds) -> tuple[str, str] | None:
         """Get original language and title for TV series or episode.
 
@@ -182,60 +230,10 @@
             else:
                 # Series details endpoint
                 endpoint = f"/tv/{tmdb_ids.series_id}"
->>>>>>> da48c07c
                 response = self.client.get(endpoint)
                 response.raise_for_status()
                 api_data = response.json()
 
-<<<<<<< HEAD
-                # Extract TMDB series ID from response
-                tv_results = api_data.get("tv_results", [])
-                if tv_results:
-                    tmdb_id = tv_results[0].get("id")
-                    if tmdb_id:
-                        # Cache the result
-                        self.cache.set(
-                            cache_key, tmdb_id, expire=self.cache_expire_seconds
-                        )
-                        return tmdb_id
-
-                # Cache negative result to avoid repeated API calls
-                self.cache.set(cache_key, None, expire=self.cache_expire_seconds)
-            except Exception:
-                # If API call fails, don't cache and return None
-                pass
-
-        # Try IMDB ID if TVDB didn't work
-        if external_ids.imdb_id:
-            cache_key = f"find:imdb:{external_ids.imdb_id}"
-
-            # Check cache first
-            if cache_key in self.cache:
-                return self.cache[cache_key]
-
-            try:
-                endpoint = f"/find/{external_ids.imdb_id}?external_source=imdb_id"
-                response = self.client.get(endpoint)
-                response.raise_for_status()
-                api_data = response.json()
-
-                # Extract TMDB series ID from response
-                tv_results = api_data.get("tv_results", [])
-                if tv_results:
-                    tmdb_id = tv_results[0].get("id")
-                    if tmdb_id:
-                        # Cache the result
-                        self.cache.set(
-                            cache_key, tmdb_id, expire=self.cache_expire_seconds
-                        )
-                        return tmdb_id
-
-                # Cache negative result to avoid repeated API calls
-                self.cache.set(cache_key, None, expire=self.cache_expire_seconds)
-            except Exception:
-                # If API call fails, don't cache and return None
-                pass
-=======
                 original_language = api_data.get("original_language", "")
                 original_title = api_data.get("original_name", "")
 
@@ -248,7 +246,6 @@
         except Exception:
             # If API call fails, return None (will fall back to existing logic)
             pass
->>>>>>> da48c07c
 
         return None
 
